--- conflicted
+++ resolved
@@ -383,42 +383,6 @@
     }
 }
 
-<<<<<<< HEAD
-lazy_static! {
-    /// Should only be used to define 2-char tokens that can be split into 2 1-char tokens.
-    static ref SPLITTABLES: HashMap<(&'static Token, &'static Token), Token> = {
-        let mut m = HashMap::new();
-        // m.insert((&token![..], &token![.]), token![.]);
-        // m.insert((&token![&&], &token![&]), token![&]);
-        // m.insert((&token![||], &token![|]), token![|]);
-        // m.insert((&token![<=], &token![<]), token![=]);
-        // m.insert((&token![>=], &token![>]), token![=]);
-        // m.insert((&token![==], &token![=]), token![=]);
-        m.insert((&token![<<], &token![<]), token![<]);
-        m.insert((&token![>>], &token![>]), token![>]);
-        // m.insert((&token![::], &token![:]), token![:]);
-        // m.insert((&token![->], &token![-]), token![>]);
-        m
-    };
-}
-lazy_static! {
-    /// Should only be used to define 2-char tokens that can be split into 2 1-char tokens.
-    pub(crate) static ref SPLITTABLES2: HashMap<Token, (Token, Token)> = {
-        let mut m = HashMap::new();
-        m.insert(token![..], (token![.], token![.]));
-        m.insert(token![&&], (token![&], token![&]));
-        m.insert(token![||], (token![|], token![|]));
-        m.insert(token![<=], (token![<], token![=]));
-        m.insert(token![>=], (token![>], token![=]));
-        m.insert(token![==], (token![=], token![=]));
-        m.insert(token![<<], (token![<], token![<]));
-        m.insert(token![>>], (token![>], token![>]));
-        m.insert(token![::], (token![:], token![:]));
-        m.insert(token![->], (token![-], token![>]));
-        m
-    };
-}
-=======
 /// Should only be used to define 2-char tokens that can be split into 2 1-char tokens.
 static SPLITTABLES: Lazy<HashMap<(&'static Token, &'static Token), Token>> = Lazy::new(|| {
     let mut m = HashMap::new();
@@ -434,7 +398,21 @@
     // m.insert((&token![->], &token![-]), token![>]);
     m
 });
->>>>>>> 269ba279
+/// Should only be used to define 2-char tokens that can be split into 2 1-char tokens.
+pub(crate) static SPLITTABLES2: Lazy<HashMap<Token, (Token, Token)>> = Lazy::new(|| {
+    let mut m = HashMap::new();
+    m.insert(token![..], (token![.], token![.]));
+    m.insert(token![&&], (token![&], token![&]));
+    m.insert(token![||], (token![|], token![|]));
+    m.insert(token![<=], (token![<], token![=]));
+    m.insert(token![>=], (token![>], token![=]));
+    m.insert(token![==], (token![=], token![=]));
+    m.insert(token![<<], (token![<], token![<]));
+    m.insert(token![>>], (token![>], token![>]));
+    m.insert(token![::], (token![:], token![:]));
+    m.insert(token![->], (token![-], token![>]));
+    m
+});
 
 /// Utility macro that can be used as a shorthand for [`Keyword`], [`Operator`], or [`Delimiter`] tokens.
 #[macro_export]
